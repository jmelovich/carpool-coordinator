--- conflicted
+++ resolved
@@ -1,8 +1,5 @@
 # Carpool Coordinator App
 
-<<<<<<< HEAD
-Test for Github integration with Jira
-=======
 ## Branches
 
 There are two branches: main & develop.
@@ -11,5 +8,4 @@
 
 All commits and contributions should be made in the develop branch, which will periodically be merged with the main branch at key points.
 
-Test for connecting between Jira and Github through issue keys
->>>>>>> f89f2fee
+Test for connecting between Jira and Github through issue keys